--- conflicted
+++ resolved
@@ -165,21 +165,10 @@
                 if snap2["hash"] == snap["hash"]:
                     snapshots_total += 1
 
-<<<<<<< HEAD
-            clients.append({
-                'snapshot_hash': snap['hash'],
-                'hostname': snap['hostname'],
-                'username': snap['username'] if 'username' in snap else '',
-                'timestamp': timestamp,
-                'size_total': stats['total_size'],
-                'files_total': stats['total_file_count'],
-                'snapshots_total': snapshots_total
-            })
-=======
             clients.append(
                 {
                     "hostname": snap["hostname"],
-                    "username": snap["username"],
+                    "username": snap["username"] if "username" in snap else "",
                     "snapshot_hash": snap["hash"],
                     "snapshot_tag": tag,
                     "timestamp": timestamp,
@@ -188,7 +177,6 @@
                     "snapshots_total": snapshots_total,
                 }
             )
->>>>>>> 31d99bf9
         # todo: fix the commented code when the bug is fixed in restic
         #  https://github.com/restic/restic/issues/2126
         # stats = self.get_stats()
